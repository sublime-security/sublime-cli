"""Sublime API client."""

import os
import json
import datetime
from collections import OrderedDict

import more_itertools
import requests
import structlog

from sublime.__version__ import __version__
from sublime.error import RateLimitError, InvalidRequestError, APIError
from sublime.util import load_config

LOGGER = structlog.get_logger()


class Sublime(object):

    """Sublime API client.

    :param api_key: Key used to access the API.
    :type api_key: str

    """

    NAME = "Sublime"
    BASE_URL = os.environ.get('BASE_URL')
    BASE_URL = BASE_URL if BASE_URL else "https://api.sublimesecurity.com"
    API_VERSION = "v1"
    EP_MESSAGE_ANALYZE = "message/analyze"
    EP_MESSAGE_ANALYZE_MULTI = "message/analyze/multi"
    EP_MESSAGE_ENRICH = "message/enrich"
    EP_MESSAGE_CREATE = "message/create"
    EP_MODEL_ANALYZE = "model/analyze"
    EP_MODEL_ANALYZE_MULTI = "model/analyze/multi"
    EP_MODEL_QUERY = "model/query"
    EP_MODEL_QUERY_MULTI = "model/query/multi"
    EP_COMMUNITY_DETECTIONS = "detections"
    EP_DETECTIONS = "org/detections"
    EP_DETECTION_BY_ID = "org/detections/{}"
    EP_DETECTION_BY_NAME = "org/detections/name/{name}"
    EP_ADMIN_ACTION_REVIEW = "actions/admin/review/{}"
    EP_ADMIN_ACTION_REVIEW_ALL = "actions/admin/review/multi/all"
    EP_ADMIN_ACTION_DELETE = "actions/admin/delete/{}"
    EP_GET_ME = "org/sublime-users/me"
    EP_GET_ORG = "org"
    EP_GET_USERS = "org/users"
    EP_FLAGGED_MESSAGES = "org/flagged-messages"
    EP_FLAGGED_MESSAGES_DETAIL = "org/flagged-messages/{}/detail"
    EP_SEND_MOCK_TUTORIAL_ONE = "org/sublime-users/mock-tutorial-one"
    EP_UPDATE_USER_LICENSE = "org/users/email/{}/license"
    EP_BACKTEST_DETECTIONS = "org/detections/backtest/multi"
    EP_GET_JOB_STATUS = "jobs/{}/status"
    EP_GET_JOB_OUTPUT = "jobs/{}/output"
    EP_NOT_IMPLEMENTED = "request/{subcommand}"

    def __init__(self, api_key=None, use_cache=True):
        if api_key is None:
            config = load_config()
            if api_key is None:
                api_key = config["api_key"]
        self.api_key = api_key
        self.use_cache = use_cache
        self.session = requests.Session()

    def _request(self, endpoint, request_type='GET', params=None, json=None):
        """Handle the requesting of information from the API.

        :param endpoint: Endpoint to send the request to.
        :type endpoint: str
        :param params: Request parameters.
        :type param: dict
        :param json: Request's JSON payload.
        :type json: dict
        :returns: Response's JSON payload
        :rtype: dict
        :raises InvalidRequestError: when HTTP status code is 400 or 404
        :raises RateLimitError: when HTTP status code is 429
        :raises APIError: for all other 4xx or 5xx status codes

        """
        if params is None:
            params = {}
        headers = {
            "User-Agent": "sublime-cli/{}".format(__version__),
            "Key": self.api_key,
        }
        url = "/".join([self.BASE_URL, self.API_VERSION, endpoint])
        LOGGER.debug("Sending API request...", url=url, params=params, json=json)

        if request_type == 'GET':
            response = self.session.get(
                url, headers=headers, params=params, json=json
            )
        elif request_type == 'POST':
            response = self.session.post(
                    url, headers=headers, json=json
            )
        elif request_type == 'PATCH':
            response = self.session.patch(
                    url, headers=headers, json=json
            )
        elif request_type == 'DELETE':
            response = self.session.delete(
                    url, headers=headers, params=params
            )
        else:
            raise Exception("not implemented")


        if "application/json" in response.headers.get("Content-Type", ""):
            # 204 has no content and will trigger an exception
            if response.status_code != 204:
                body = response.json()
            else:
                body = None
        else:
            body = response.text

        if response.status_code >= 400:
            self.handle_error_response(response, body)

        return body

    def handle_error_response(self, resp, resp_body):
        try:
            error_data = resp_body["error"]
        except:
            raise APIError(
                    "Invalid response from API: %r (HTTP response code "
                    "was %d)" % (resp_body, resp.status_code),
                    status_code=resp.status_code,
                    headers=resp.headers)

        if resp.status_code in [400, 404]:
            err = InvalidRequestError(
                    message=error_data["message"],
                    status_code=resp.status_code,
                    headers=resp.headers)
        elif resp.status_code == 429:
            err = RateLimitError(
                    message=error_data["message"],
                    status_code=resp.status_code,
                    headers=resp.headers)
        else:
            err = APIError(
                    message=error_data["message"],
                    status_code=resp.status_code,
                    headers=resp.headers)

        raise err

    def analyze_mdm_multi(self, message_data_model, detections, verbose):
        """Analyze an enriched Message Data Model against a list of detections"""

        body = {}
        body["message_data_model"] = message_data_model
        body["detections"] = detections
        if verbose:
            body["response_type"] = "full"
        endpoint = self.EP_MODEL_ANALYZE_MULTI
        response = self._request(endpoint, request_type='POST', json=body)
        return response

    def analyze_mdm(self, message_data_model, detection, verbose):
        """Analyze an enriched Message Data Model against a detection"""
        body = {}
        body["message_data_model"] = message_data_model
        body["detection"] = detection
        if verbose:
            body["response_type"] = "full"
        endpoint = self.EP_MODEL_ANALYZE
        response = self._request(endpoint, request_type='POST', json=body)
        return response

    def query_mdm_multi(self, message_data_model, queries, verbose):
        """Query an enriched Message Data Model against a list of detections"""

        body = {}
        body["message_data_model"] = message_data_model
        body["queries"] = queries 
        if verbose:
            body["response_type"] = "full"
        endpoint = self.EP_MODEL_QUERY_MULTI
        response = self._request(endpoint, request_type='POST', json=body)
        return response

    def query_mdm(self, message_data_model, query, verbose):
        """Query an enriched Message Data Model"""
        body = {}
        body["message_data_model"] = message_data_model
        body["query"] = query
        if verbose:
            body["response_type"] = "full"
        endpoint = self.EP_MODEL_QUERY
        response = self._request(endpoint, request_type='POST', json=body)
        return response

    def create_mdm(self, eml, mailbox_email_address=None):
        """Create an unenriched MDM from an EML.

        :param eml: Raw EML to enrich.
        :type eml: str
        :return: Unenriched Message Data Model.
        :rtype: dict

        """

        LOGGER.debug("Creating an unenriched MDM...")

        body = {}
        body["message"] = eml
        body["mailbox_email_address"] = mailbox_email_address
        endpoint = self.EP_MESSAGE_CREATE
        response = self._request(endpoint, request_type='POST', json=body)
        return response

    def enrich_eml(self, eml, mailbox_email_address=None, route_type=None):
        """Enrich an EML.

        :param eml: Raw EML to enrich.
        :type eml: str
        :return: Enriched Message Data Model.
        :rtype: dict

        """

        LOGGER.debug("Creating MDM and enriching from EML...")

        body = {}
        body["message"] = eml
        body["mailbox_email_address"] = mailbox_email_address
        body["route_type"] = route_type

        endpoint = self.EP_MESSAGE_ENRICH
        response = self._request(endpoint, request_type='POST', json=body)
        return response

    def analyze_eml(self, eml, detection, mailbox_email_address, route_type, verbose):
        """Analyze an EML against a detection."""

        LOGGER.debug("Analyzing EML...")

        body = {}
        body["message"] = eml
        body["detection"] = detection
        body["mailbox_email_address"] = mailbox_email_address
        body["route_type"] = route_type

        endpoint = self.EP_MESSAGE_ANALYZE
        response = self._request(endpoint, request_type='POST', json=body)
        return response

    def analyze_eml_multi(self, eml, detections, mailbox_email_address, 
            route_type, verbose):
        """Analyze an EML against a list of detections."""

        LOGGER.debug("Analyzing EML...")

        body = {}
        body["message"] = eml
        body["detections"] = detections
        body["mailbox_email_address"] = mailbox_email_address
        body["route_type"] = route_type
        if verbose:
            body["response_type"] = "full"

        endpoint = self.EP_MESSAGE_ANALYZE_MULTI
        response = self._request(endpoint, request_type='POST', json=body)
        return response

    def create_detection(self, detection, active, verbose):
        """Create a detection."""
        body = {}
        body["active"] = active

        if detection.get("detection"):
            body["detection"] = detection["detection"]

        if detection.get("name"):
            body["name"] = detection["name"]

        if verbose:
            body["response_type"] = "full"

        endpoint = self.EP_DETECTIONS
        response = self._request(endpoint, request_type='POST', json=body)
        return response

    # be careful what values are set in the request - they'll force an update
    def update_detection_by_id(self, detection_id, detection, active, verbose):
        """Update a detection by ID."""
        body = {}

        if active is not None:
            body["active"] = active

        if detection.get("detection"):
            body["detection"] = detection["detection"]

        if detection.get("name"):
            body["name"] = detection["name"]

        if verbose:
            body["response_type"] = "full"

        endpoint = self.EP_DETECTION_BY_ID.format(detection_id)
        response = self._request(endpoint, request_type='PATCH', json=body)
        return response

    # be careful what values are set in the request - they'll force an update
    def update_detection_by_name(self, name, detection, active, verbose):
        """Update a detection by name."""
        body = {}
        body["name"] = name

        if active is not None:
            body["active"] = active

        if detection:
            body["detection"] = detection

        if verbose:
            body["response_type"] = "full"

        endpoint = self.EP_DETECTION_BY_NAME.format(name=name)
        response = self._request(endpoint, request_type='PATCH', json=body)
        return response

    def get_me(self, verbose):
        """Get information about the currently authenticated Sublime user."""

        endpoint = self.EP_GET_ME
        response = self._request(endpoint, request_type='GET')
        return response

    def get_org(self, verbose):
        """Get information about the currently authenticated organization."""

        endpoint = self.EP_GET_ORG
        response = self._request(endpoint, request_type='GET')
        return response

    def get_detections(self, active):
        """Get org detections."""
        params = {}
        params["active"] = active

        endpoint = self.EP_DETECTIONS
        response = self._request(endpoint, request_type='GET', params=params)
        return response

    def get_detection_by_id(self, detection_id, verbose):
        """Get a detection by ID."""
        endpoint = self.EP_DETECTION_BY_ID.format(detection_id)
        response = self._request(endpoint, request_type='GET')
        return response

    def get_detection_by_name(self, detection_name, verbose):
        """Get a detection by name."""
        endpoint = self.EP_DETECTION_BY_NAME.format(name=detection_name)
        response = self._request(endpoint, request_type='GET')
        return response

<<<<<<< HEAD
    def get_community_detections(self):
        """Get community detections."""
        endpoint = self.EP_COMMUNITY_DETECTIONS
        response = self._request(endpoint, request_type='GET')
        return response

    def get_flagged_messages(self, result, after, before, reviewed):
=======
    def get_flagged_messages(self, result=True, after=None, before=None, 
            reviewed=False, safe=None):
>>>>>>> 6d12867d
        """Get flagged messages."""
        params = {}
        params["result"] = result
        params["start_time"] = after
        params["end_time"] = before
        params["inclusive"] = False
        params["reviewed"] = reviewed

        if safe is not None:
            params["safe"] = safe

        endpoint = self.EP_FLAGGED_MESSAGES
        response = self._request(endpoint, request_type='GET', params=params)
        return response

    def get_flagged_message_detail(self, message_data_model_id):
        """Get detail view of a message."""

        endpoint = self.EP_FLAGGED_MESSAGES_DETAIL.format(
                message_data_model_id)
        response = self._request(endpoint, request_type='GET')
        return response

    def review_message(self, message_data_model_id, reviewed, safe, verbose):
        """Update review status of a message."""
        body = {}
        body["reviewed"] = reviewed
        body["safe"] = safe

        endpoint = self.EP_ADMIN_ACTION_REVIEW.format(message_data_model_id)
        response = self._request(endpoint, request_type='POST', json=body)
        return response

    def review_all_messages(self, after, before, reviewed, safe, verbose):
        """Update review status of all messages that meet the criteria."""
        body = {}
        body["start_time"] = after
        body["end_time"] = before
        body["inclusive"] = False
        body["reviewed"] = reviewed
        body["safe"] = safe

        # we need to serialize the datetime objects in the body
        # we do this here to avoid having to change the _request method
        body = json.dumps(body, cls=JSONEncoder)
        body = json.loads(body)

        endpoint = self.EP_ADMIN_ACTION_REVIEW_ALL
        response = self._request(endpoint, request_type='POST', json=body)
        return response

    def send_mock_tutorial_one(self, verbose):
        endpoint = self.EP_SEND_MOCK_TUTORIAL_ONE
        response = self._request(endpoint, request_type='POST')

        return response

    def backtest_detections(self, detections, after, before):
        body = {}
        body["start_time"] = after
        body["end_time"] = before
        body["inclusive"] = False
        body["detections"] = detections

        body = json.dumps(body, cls=JSONEncoder)
        body = json.loads(body)

        endpoint = self.EP_BACKTEST_DETECTIONS
        response = self._request(endpoint, request_type='POST', json=body)
        return response

    def update_user_license(self, email_address, license_active, verbose):
        body = {}
        body["license_active"] = license_active

        endpoint = self.EP_UPDATE_USER_LICENSE.format(email_address)
        response = self._request(endpoint, request_type='PATCH', json=body)

        return response

    def get_users(self, license_active, verbose):
        params = {}
        params["license_active"] = license_active

        endpoint = self.EP_GET_USERS
        response = self._request(endpoint, request_type='GET', params=params)

        return response

    def get_job_status(self, job_id):
        endpoint = self.EP_GET_JOB_STATUS.format(job_id)
        response = self._request(endpoint, request_type='GET')

        return response

    def get_job_output(self, job_id):
        endpoint = self.EP_GET_JOB_OUTPUT.format(job_id)
        response = self._request(endpoint, request_type='GET')

        return response

    def delete_model_external_message(self, message_data_model_id, permanent):
        params = {}
        if permanent:
            params["permanent"] = permanent

        endpoint = self.EP_ADMIN_ACTION_DELETE.format(message_data_model_id)
        response = self._request(endpoint, request_type='DELETE', params=params)

        return response

    def not_implemented(self, subcommand_name):
        """Send request for a not implemented CLI subcommand.

        :param subcommand_name: Name of the CLI subcommand
        :type subcommand_name: str

        """
        endpoint = self.EP_NOT_IMPLEMENTED.format(subcommand=subcommand_name)
        response = self._request(endpoint)
        return response


class JSONEncoder(json.JSONEncoder):
    def default(self, obj):
        if isinstance(obj, datetime.datetime):
            return obj.isoformat()
        return json.JSONEncoder.default(self, obj)<|MERGE_RESOLUTION|>--- conflicted
+++ resolved
@@ -364,18 +364,14 @@
         response = self._request(endpoint, request_type='GET')
         return response
 
-<<<<<<< HEAD
     def get_community_detections(self):
         """Get community detections."""
         endpoint = self.EP_COMMUNITY_DETECTIONS
         response = self._request(endpoint, request_type='GET')
         return response
 
-    def get_flagged_messages(self, result, after, before, reviewed):
-=======
     def get_flagged_messages(self, result=True, after=None, before=None, 
             reviewed=False, safe=None):
->>>>>>> 6d12867d
         """Get flagged messages."""
         params = {}
         params["result"] = result
